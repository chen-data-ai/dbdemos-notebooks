--- conflicted
+++ resolved
@@ -161,25 +161,6 @@
     # Calculate the confusion matrix
     tn, fp, fn, tp = confusion_matrix(model_predictions['churn'], model_predictions['predictions']).ravel()
     return tn * cost_true_negative+ fp * cost_false_positive + fn * cost_false_negative + tp * cost_true_positive
-<<<<<<< HEAD
-
-try:
-    #Compare the challenger f1 score to the existing champion if it exists
-    champion_potential_revenue_gain = get_model_value_in_dollar("Champion")
-except:
-    print(f"No Champion found. Accept the model as it's the first one.")
-    champion_potential_revenue_gain = 0
-    
-challenger_potential_revenue_gain = get_model_value_in_dollar("Challenger")
-
-data = {'Model Alias': ['Challenger', 'Champion'],
-        'Potential Revenue Gain': [challenger_potential_revenue_gain, champion_potential_revenue_gain]}
-
-# Create a bar plot using plotly express
-px.bar(data, x='Model Alias', y='Potential Revenue Gain', color='Model Alias',
-    labels={'Potential Revenue Gain': 'Revenue Impacted'},
-    title='Business Metrics - Revenue Impacted')
-=======
 #add exception to catch non-existing model champion yet
 is_champ_model_exist = True
 try:
@@ -192,14 +173,22 @@
     champion_potential_revenue_gain = get_model_value_in_dollar("Champion")
     challenger_potential_revenue_gain = get_model_value_in_dollar("Challenger")
 
-    data = {'Model Alias': ['Challenger', 'Champion'],
+try:
+    #Compare the challenger f1 score to the existing champion if it exists
+    champion_potential_revenue_gain = get_model_value_in_dollar("Champion")
+except:
+    print(f"No Champion found. Accept the model as it's the first one.")
+    champion_potential_revenue_gain = 0
+    
+challenger_potential_revenue_gain = get_model_value_in_dollar("Challenger")
+
+data = {'Model Alias': ['Challenger', 'Champion'],
         'Potential Revenue Gain': [challenger_potential_revenue_gain, champion_potential_revenue_gain]}
 
-    # Create a bar plot using plotly express
-    px.bar(data, x='Model Alias', y='Potential Revenue Gain', color='Model Alias',
-       labels={'Potential Revenue Gain': 'Revenue Impacted'},
-       title='Business Metrics - Revenue Impacted')
->>>>>>> 6c2ca1eb
+# Create a bar plot using plotly express
+px.bar(data, x='Model Alias', y='Potential Revenue Gain', color='Model Alias',
+    labels={'Potential Revenue Gain': 'Revenue Impacted'},
+    title='Business Metrics - Revenue Impacted')
 
 # COMMAND ----------
 
